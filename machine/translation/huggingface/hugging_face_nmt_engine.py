from __future__ import annotations

import gc
import logging
from math import exp, prod
from typing import Any, Iterable, List, Sequence, Tuple, Union, cast

import torch  # pyright: ignore[reportMissingImports]
from transformers import AutoConfig, AutoModelForSeq2SeqLM, AutoTokenizer, PreTrainedModel, TranslationPipeline
from transformers.generation import BeamSearchEncoderDecoderOutput, GreedySearchEncoderDecoderOutput
from transformers.tokenization_utils import BatchEncoding, TruncationStrategy

from ...annotations.range import Range
from ...utils.typeshed import StrPath
from ..translation_engine import TranslationEngine
from ..translation_result import TranslationResult
from ..translation_result_builder import TranslationResultBuilder
from ..translation_sources import TranslationSources
from ..word_alignment_matrix import WordAlignmentMatrix

logger = logging.getLogger(__name__)


class HuggingFaceNmtEngine(TranslationEngine):
    def __init__(
        self,
        model: Union[PreTrainedModel, StrPath, str],
        oom_batch_size_backoff_multiplier: float = 1.0,
        **pipeline_kwargs,
    ) -> None:
        self._model = model
        self._pipeline_kwargs = pipeline_kwargs
        if isinstance(self._model, PreTrainedModel):
            self._model.eval()
        else:
            model_config = AutoConfig.from_pretrained(str(self._model), label2id={}, id2label={}, num_labels=0)
            self._model = cast(
                PreTrainedModel, AutoModelForSeq2SeqLM.from_pretrained(str(self._model), config=model_config)
            )
        self._tokenizer = AutoTokenizer.from_pretrained(self._model.name_or_path, use_fast=True)

        src_lang = self._pipeline_kwargs.get("src_lang")
        tgt_lang = self._pipeline_kwargs.get("tgt_lang")
        if (
            src_lang is not None
            and tgt_lang is not None
            and "prefix" not in self._pipeline_kwargs
            and (self._model.name_or_path.startswith("t5-") or self._model.name_or_path.startswith("google/mt5-"))
        ):
            self._pipeline_kwargs["prefix"] = f"translate {src_lang} to {tgt_lang}: "
        else:
            additional_special_tokens = self._tokenizer.additional_special_tokens
            if (
                src_lang is not None
                and src_lang not in cast(Any, self._tokenizer).lang_code_to_id
                and src_lang not in additional_special_tokens
            ):
                raise ValueError(f"'{src_lang}' is not a valid language code.")

            if (
                tgt_lang is not None
                and tgt_lang not in cast(Any, self._tokenizer).lang_code_to_id
                and tgt_lang not in additional_special_tokens
            ):
                raise ValueError(f"'{tgt_lang}' is not a valid language code.")

        self._batch_size = int(self._pipeline_kwargs.pop("batch_size", 1))

<<<<<<< HEAD
        # If not set, default to not backing off (1.0).
        self._oom_batch_size_backoff_mult = float(self._pipeline_kwargs.pop("oom_batch_size_backoff_mult", 1.0))
=======
        self._oom_batch_size_backoff_multiplier = oom_batch_size_backoff_multiplier
>>>>>>> 6e1a8f83

        self._pipeline = _TranslationPipeline(
            model=self._model,
            tokenizer=self._tokenizer,
            batch_size=self._batch_size,
            **self._pipeline_kwargs,
        )

    def translate(self, segment: Union[str, Sequence[str]]) -> TranslationResult:
        return self.translate_batch([segment])[0]

    def translate_n(self, n: int, segment: Union[str, Sequence[str]]) -> Sequence[TranslationResult]:
        return self.translate_n_batch(n, [segment])[0]

    def translate_batch(self, segments: Sequence[Union[str, Sequence[str]]]) -> Sequence[TranslationResult]:
        return [results[0] for results in self.translate_n_batch(1, segments)]

    def translate_n_batch(
        self, n: int, segments: Sequence[Union[str, Sequence[str]]]
    ) -> Sequence[Sequence[TranslationResult]]:
        while True:
            if type(segments) is str:
                segments = [segments]
            else:
                segments = [segment for segment in segments]
            outer_batch_size = len(segments)
            all_results: List[Sequence[TranslationResult]] = []
            try:
                for step in range(0, outer_batch_size, self._batch_size):
                    all_results.extend(self._try_translate_n_batch(n, segments[step : step + self._batch_size]))
                return all_results
<<<<<<< HEAD
            except torch.cuda.OutOfMemoryError as e:  # type: ignore[reportGeneralTypeIssues]
                # The out or memory error is not inherited from
                if self._oom_batch_size_backoff_mult >= 0.9999:
                    # FIXME after upgrading to Pytorch 2.1, this should be changed to OutOfMemoryError
                    # see https://github.com/sillsdev/machine.py/issues/67
                    raise torch.cuda.OutOfMemoryError(
                        "Out of Memory Error.  Change oom_batch_size_backoff_mult "
                        + "to < 1 to gracefuly handle these type of errors."
                    ) from e  # type: ignore[reportGeneralTypeIssues]
                if self._batch_size <= 1:
                    raise torch.cuda.OutOfMemoryError(
                        "Out of Memory Error.  Batch size already at 1."
                    ) from e  # type: ignore[reportGeneralTypeIssues]
                self._batch_size = max(int(round(self._batch_size * self._oom_batch_size_backoff_mult)), 1)
                logger.info(
                    f"Out of memory error caught with message: {e.args[0]}. "  # type: ignore[reportGeneralTypeIssues]
                    + f"\nReducing batch size to {self._batch_size} and remaking translation pipeline."
                )
=======
            except torch.cuda.OutOfMemoryError:  # type: ignore[reportGeneralTypeIssues]
                if self._oom_batch_size_backoff_multiplier >= 0.9999 or self._batch_size == 1:
                    raise
                self._batch_size = max(int(round(self._batch_size * self._oom_batch_size_backoff_multiplier)), 1)
                logger.warn(f"Out of memory error caught, reducing batch size to {self._batch_size} and retrying.")
>>>>>>> 6e1a8f83
                self._pipeline = _TranslationPipeline(
                    model=self._model,
                    tokenizer=self._tokenizer,
                    batch_size=self._batch_size,
                    **self._pipeline_kwargs,
                )

    def _try_translate_n_batch(
        self, n: int, segments: Sequence[Union[str, Sequence[str]]]
    ) -> Sequence[Sequence[TranslationResult]]:
        all_results: List[List[TranslationResult]] = []
        i = 0
        for outputs in cast(
            Iterable[Union[List[dict], dict]],
            self._pipeline(segments, num_return_sequences=n),
        ):
            if isinstance(outputs, dict):
                outputs = [outputs]
            segment_results: List[TranslationResult] = []
            for output in outputs:
                input_tokens: Sequence[str] = output["input_tokens"]
                output_length = len(output["translation_tokens"])
                builder = TranslationResultBuilder(input_tokens)
                for token, score in zip(output["translation_tokens"], output["token_scores"]):
                    builder.append_token(token, TranslationSources.NMT, exp(score))
                src_indices = torch.argmax(output["token_attentions"], dim=1).tolist()
                wa_matrix = WordAlignmentMatrix.from_word_pairs(
                    len(input_tokens), output_length, set(zip(src_indices, range(output_length)))
                )
                builder.mark_phrase(Range.create(0, len(input_tokens)), wa_matrix)
                segment_results.append(builder.to_result(output["translation_text"]))
            all_results.append(segment_results)
            i += 1
        return all_results

    def __enter__(self) -> HuggingFaceNmtEngine:
        return self

    def close(self) -> None:
        del self._pipeline
        gc.collect()
        with torch.no_grad():
            torch.cuda.empty_cache()


class _TranslationPipeline(TranslationPipeline):
    def preprocess(self, *args, truncation=TruncationStrategy.DO_NOT_TRUNCATE, src_lang=None, tgt_lang=None):
        if self.tokenizer is None:
            raise RuntimeError("No tokenizer is specified.")
        sentences = [
            s
            if isinstance(s, str)
            else self.tokenizer.decode(self.tokenizer.convert_tokens_to_ids(s), use_source_tokenizer=True)
            for s in args
        ]
        inputs = cast(
            BatchEncoding, super().preprocess(*sentences, truncation=truncation, src_lang=src_lang, tgt_lang=tgt_lang)
        )
        if inputs.is_fast:
            inputs["input_tokens"] = [
                inputs.tokens(i) if isinstance(args[i], str) else args[i] for i in range(len(args))
            ]
        else:
            inputs["input_tokens"] = [self.tokenizer.tokenize(s) if isinstance(s, str) else s for s in args]
        return inputs

    def _forward(self, model_inputs, **generate_kwargs):
        in_b, input_length = model_inputs["input_ids"].shape

        input_tokens = model_inputs["input_tokens"]
        del model_inputs["input_tokens"]
        generate_kwargs["min_length"] = generate_kwargs.get("min_length", self.model.config.min_length)
        generate_kwargs["max_length"] = generate_kwargs.get("max_length", self.model.config.max_length)
        self.check_inputs(input_length, generate_kwargs["min_length"], generate_kwargs["max_length"])
        output = self.model.generate(
            **model_inputs,
            **generate_kwargs,
            output_scores=True,
            output_attentions=True,
            return_dict_in_generate=True,
        )

        if isinstance(output, BeamSearchEncoderDecoderOutput):
            output_ids = output.sequences
            beam_indices = output.beam_indices
            scores = output.scores
            attentions = output.cross_attentions
        elif isinstance(output, GreedySearchEncoderDecoderOutput):
            output_ids = output.sequences
            beam_indices = torch.zeros_like(output_ids)
            assert output.scores is not None
            scores = tuple(torch.nn.functional.log_softmax(logits, dim=-1) for logits in output.scores)
            attentions = output.cross_attentions
        else:
            raise RuntimeError("Cannot postprocess the output of the model.")

        assert beam_indices is not None and scores is not None
        out_b = output_ids.shape[0]
        num_beams = scores[0].shape[0] // in_b
        n_sequences = out_b // in_b
        start_index = 0
        if self.model.config.decoder_start_token_id is not None:
            start_index = 1
        indices = torch.stack(
            (
                torch.arange(output_ids.shape[1] - start_index, device=output_ids.device).expand(in_b, n_sequences, -1),
                torch.reshape(beam_indices[:, start_index:] % num_beams, (in_b, n_sequences, -1)),
                torch.reshape(output_ids[:, start_index:], (in_b, n_sequences, -1)),
            ),
            dim=3,
        )
        scores = torch.stack(scores, dim=0).reshape(len(scores), in_b, num_beams, -1).transpose(0, 1)
        scores = torch_gather_nd(scores, indices, 1)
        if self.model.config.decoder_start_token_id is not None:
            scores = torch.cat((torch.zeros(scores.shape[0], scores.shape[1], 1, device=scores.device), scores), dim=2)

        assert attentions is not None
        num_heads = attentions[0][0].shape[1]
        indices = torch.stack(
            (
                torch.arange(output_ids.shape[1] - start_index, device=output_ids.device).expand(in_b, n_sequences, -1),
                torch.reshape(beam_indices[:, start_index:] % num_beams, (in_b, n_sequences, -1)),
            ),
            dim=3,
        )
        num_layers = len(attentions[0])
        layer = (2 * num_layers) // 3
        attentions = (
            torch.stack([cast(Tuple[torch.FloatTensor, ...], a)[layer][:, :, -1, :] for a in attentions], dim=0)
            .squeeze()
            .reshape(len(attentions), in_b, num_beams, num_heads, -1)
            .transpose(0, 1)
        )
        attentions = torch.mean(attentions, dim=3)
        attentions = torch_gather_nd(attentions, indices, 1)
        if self.model.config.decoder_start_token_id is not None:
            attentions = torch.cat(
                (
                    torch.zeros(
                        (attentions.shape[0], attentions.shape[1], 1, attentions.shape[3]), device=attentions.device
                    ),
                    attentions,
                ),
                dim=2,
            )

        output_ids = output_ids.reshape(in_b, n_sequences, *output_ids.shape[1:])
        return {
            "input_ids": model_inputs["input_ids"],
            "input_tokens": input_tokens,
            "output_ids": output_ids,
            "scores": scores,
            "attentions": attentions,
        }

    def postprocess(self, model_outputs, clean_up_tokenization_spaces=False):
        if self.tokenizer is None:
            raise RuntimeError("No tokenizer is specified.")
        all_special_ids = set(self.tokenizer.all_special_ids)

        input_ids = model_outputs["input_ids"][0]
        input_indices: List[int] = []
        for i, input_id in enumerate(input_ids):
            id = cast(int, input_id.item())
            if id not in all_special_ids:
                input_indices.append(i)
        input_tokens = model_outputs["input_tokens"][0]

        records = []
        output_ids: torch.Tensor
        scores: torch.Tensor
        attentions: torch.Tensor
        for output_ids, scores, attentions in zip(
            model_outputs["output_ids"][0],
            model_outputs["scores"][0],
            model_outputs["attentions"][0],
        ):
            output_tokens: List[str] = []
            output_indices: List[int] = []
            for i, output_id in enumerate(output_ids):
                id = cast(int, output_id.item())
                if id not in all_special_ids:
                    output_tokens.append(self.tokenizer.convert_ids_to_tokens(id))
                    output_indices.append(i)
            scores = scores[output_indices]
            attentions = attentions[output_indices]
            attentions = attentions[:, input_indices]
            records.append(
                {
                    "input_tokens": input_tokens,
                    "translation_tokens": output_tokens,
                    "token_scores": scores,
                    "token_attentions": attentions,
                    "translation_text": self.tokenizer.decode(
                        output_ids,
                        skip_special_tokens=True,
                        clean_up_tokenization_spaces=clean_up_tokenization_spaces,
                    ),
                }
            )
        return records


def torch_gather_nd(params: torch.Tensor, indices: torch.Tensor, batch_dim: int = 0) -> torch.Tensor:
    """
    torch_gather_nd implements tf.gather_nd in PyTorch.

    This supports multiple batch dimensions as well as multiple channel dimensions.
    """
    index_shape = indices.shape[:-1]
    num_dim = indices.size(-1)
    tail_sizes = params.shape[batch_dim + num_dim :]

    # flatten extra dimensions
    for s in tail_sizes:
        row_indices = torch.arange(s, device=params.device)
        indices = indices.unsqueeze(-2)
        indices = indices.repeat(*[1 for _ in range(indices.dim() - 2)], s, 1)
        row_indices = row_indices.expand(*indices.shape[:-2], -1).unsqueeze(-1)
        indices = torch.cat((indices, row_indices), dim=-1)
        num_dim += 1

    # flatten indices and params to batch specific ones instead of channel specific
    for i in range(num_dim):
        size = prod(params.shape[batch_dim + i + 1 : batch_dim + num_dim])
        indices[..., i] *= size

    indices = indices.sum(dim=-1)
    params = params.flatten(batch_dim, -1)
    indices = indices.flatten(batch_dim, -1)

    out = torch.gather(params, dim=batch_dim, index=indices)
    return out.reshape(*index_shape, *tail_sizes)<|MERGE_RESOLUTION|>--- conflicted
+++ resolved
@@ -25,7 +25,7 @@
     def __init__(
         self,
         model: Union[PreTrainedModel, StrPath, str],
-        oom_batch_size_backoff_multiplier: float = 1.0,
+        oom_batch_size_backoff_mult: float = 1.0,
         **pipeline_kwargs,
     ) -> None:
         self._model = model
@@ -66,12 +66,7 @@
 
         self._batch_size = int(self._pipeline_kwargs.pop("batch_size", 1))
 
-<<<<<<< HEAD
-        # If not set, default to not backing off (1.0).
-        self._oom_batch_size_backoff_mult = float(self._pipeline_kwargs.pop("oom_batch_size_backoff_mult", 1.0))
-=======
-        self._oom_batch_size_backoff_multiplier = oom_batch_size_backoff_multiplier
->>>>>>> 6e1a8f83
+        self._oom_batch_size_backoff_mult = oom_batch_size_backoff_mult
 
         self._pipeline = _TranslationPipeline(
             model=self._model,
@@ -103,32 +98,11 @@
                 for step in range(0, outer_batch_size, self._batch_size):
                     all_results.extend(self._try_translate_n_batch(n, segments[step : step + self._batch_size]))
                 return all_results
-<<<<<<< HEAD
-            except torch.cuda.OutOfMemoryError as e:  # type: ignore[reportGeneralTypeIssues]
-                # The out or memory error is not inherited from
-                if self._oom_batch_size_backoff_mult >= 0.9999:
-                    # FIXME after upgrading to Pytorch 2.1, this should be changed to OutOfMemoryError
-                    # see https://github.com/sillsdev/machine.py/issues/67
-                    raise torch.cuda.OutOfMemoryError(
-                        "Out of Memory Error.  Change oom_batch_size_backoff_mult "
-                        + "to < 1 to gracefuly handle these type of errors."
-                    ) from e  # type: ignore[reportGeneralTypeIssues]
-                if self._batch_size <= 1:
-                    raise torch.cuda.OutOfMemoryError(
-                        "Out of Memory Error.  Batch size already at 1."
-                    ) from e  # type: ignore[reportGeneralTypeIssues]
+            except torch.cuda.OutOfMemoryError:  # type: ignore[reportGeneralTypeIssues]
+                if self._oom_batch_size_backoff_mult >= 0.9999 or self._batch_size <= 1:
+                    raise
                 self._batch_size = max(int(round(self._batch_size * self._oom_batch_size_backoff_mult)), 1)
-                logger.info(
-                    f"Out of memory error caught with message: {e.args[0]}. "  # type: ignore[reportGeneralTypeIssues]
-                    + f"\nReducing batch size to {self._batch_size} and remaking translation pipeline."
-                )
-=======
-            except torch.cuda.OutOfMemoryError:  # type: ignore[reportGeneralTypeIssues]
-                if self._oom_batch_size_backoff_multiplier >= 0.9999 or self._batch_size == 1:
-                    raise
-                self._batch_size = max(int(round(self._batch_size * self._oom_batch_size_backoff_multiplier)), 1)
-                logger.warn(f"Out of memory error caught, reducing batch size to {self._batch_size} and retrying.")
->>>>>>> 6e1a8f83
+                logger.warning(f"Out of memory error caught. Reducing batch size to {self._batch_size} and retrying.")
                 self._pipeline = _TranslationPipeline(
                     model=self._model,
                     tokenizer=self._tokenizer,
