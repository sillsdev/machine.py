--- conflicted
+++ resolved
@@ -24,19 +24,12 @@
         model: Union[PreTrainedModel, StrPath, str],
         **pipeline_kwargs,
     ) -> None:
-<<<<<<< HEAD
-        model_name = str(model_name_or_path)
-        model_config = AutoConfig.from_pretrained(model_name, label2id={}, id2label={}, num_labels=0)
-        model = AutoModelForSeq2SeqLM.from_pretrained(model_name, config=model_config)
-        self._tokenizer = AutoTokenizer.from_pretrained(model_name, use_fast=True)
-=======
         if isinstance(model, PreTrainedModel):
             model.eval()
         else:
-            model_config = AutoConfig.from_pretrained(str(model))
+            model_config = AutoConfig.from_pretrained(str(model), label2id={}, id2label={}, num_labels=0)
             model = cast(PreTrainedModel, AutoModelForSeq2SeqLM.from_pretrained(str(model), config=model_config))
         self._tokenizer = AutoTokenizer.from_pretrained(model.name_or_path, use_fast=True)
->>>>>>> 8e9490e9
         if "prefix" not in pipeline_kwargs:
             if (
                 "src_lang" in pipeline_kwargs
